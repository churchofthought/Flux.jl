using CuArrays: libcudnn
using CuArrays.CUDNN: @check, cudnnStatus_t, cudnnTensorDescriptor_t,
  cudnnBatchNormMode_t, cudnnHandle_t, cudnnDataType, TensorDesc, FilterDesc

import CuArrays.CUDAdrv: CuPtr, CU_NULL

using LinearAlgebra

const RNN_RELU = 0 # Stock RNN with ReLu activation
const RNN_TANH = 1 # Stock RNN with tanh activation
const LSTM = 2     # LSTM with no peephole connections
const GRU = 3      # Using h' = tanh(r * Uh(t-1) + Wx) and h = (1 - z) * h' + z * h(t-1)

const LINEAR_INPUT = 0
const SKIP_INPUT = 1

const UNIDIRECTIONAL = 0
const BIDIRECTIONAL = 1

const RNN_ALGO_STANDARD = 0
const RNN_ALGO_PERSIST_STATIC = 1
const RNN_ALGO_PERSIST_DYNAMIC = 2

# param layout:
# RNN: [weight, bias] × [input, hidden]
# GRU: [weight, bias] × [input, hidden] × [reset, update, newmem]
# LSTM: [weight, bias] × [input, hidden] × [input, forget, newmem, output]

function params(w::CuVector, input, hidden, n = 1)
  slice(offset, shape) = reshape(view(w, offset.+(1:prod(shape))), shape)
  wx = slice(0, (input, hidden*n))
  wh = slice(length(wx), (hidden, hidden*n))
  bias = view(w, length(wx)+length(wh) .+ (1:hidden*n))
  (wx, wh), bias
end

mutable struct RNNDesc{T}
  mode::Int
  input::Int
  hidden::Int
  params::CuVector{T}
  weights::NTuple{2,CuMatrix{T}}
  bias::CuVector{T}
  ptr::Ptr{Nothing}
end

Base.unsafe_convert(::Type{Ptr{Nothing}}, d::RNNDesc) = d.ptr

function rnnParamSize(T, r, input)
  size = Csize_t[0]
  @check ccall((:cudnnGetRNNParamsSize, libcudnn), cudnnStatus_t, (Ptr{Nothing},Ptr{Nothing},Ptr{Nothing},Ptr{Csize_t},Cint),
    handle(), r, TensorDesc(T, (1,input,1)), size, cudnnDataType(T))
  return Int(size[])÷sizeof(T)
end

ngates(mode) = [1, 1, 4, 3][mode+1]
ngates(r::RNNDesc) = ngates(r.mode)

function RNNDesc{T}(mode::Int, input::Int, hidden::Int; layers = 1) where T
  d = [C_NULL]
  @check ccall((:cudnnCreateRNNDescriptor,libcudnn),cudnnStatus_t,(Ptr{Ptr{Nothing}},),d)

  dropoutDesc = DropoutDesc(0)
  inputMode = LINEAR_INPUT
  direction = UNIDIRECTIONAL
  algo = RNN_ALGO_STANDARD
  @check ccall((:cudnnSetRNNDescriptor_v6,libcudnn), cudnnStatus_t, (Ptr{Nothing},Ptr{Nothing},Cint,Cint,Ptr{Nothing},Cint,Cint,Cint,Cint,Cint),
    handle(),d[],hidden,layers,dropoutDesc,inputMode,direction,mode,algo,cudnnDataType(T))

  w = CuArrays.zeros(T, rnnParamSize(T, d[], input))
  # TODO: avoid reserve allocation here
  rd = RNNDesc{T}(mode, input, hidden, w, params(w, input, hidden, ngates(mode))..., d[])
  finalizer(rd) do x
    @check ccall((:cudnnDestroyRNNDescriptor,libcudnn),cudnnStatus_t,(Ptr{Nothing},),x)
  end
  return rd
end

function rnnWorkspaceSize(r::RNNDesc, seqlen, xdesc)
  size = Csize_t[0]
  @check ccall((:cudnnGetRNNWorkspaceSize, libcudnn), cudnnStatus_t, (Ptr{Nothing},Ptr{Nothing},Cint,Ptr{Ptr{Nothing}},Ptr{Csize_t}),
    handle(), r, seqlen, xdesc, size)
  return Int(size[])
end

const workspace = [CuVector{UInt8}(undef, 1)]

getworkspace(bytes) =
  length(workspace[]) ≥ bytes ?
    workspace[] :
    (workspace[] = CuVector{UInt8}(undef, bytes))

getworkspace(r::RNNDesc, seqlen, xdesc) =
  getworkspace(rnnWorkspaceSize(r, seqlen, xdesc))

function rnnTrainingReserveSize(r::RNNDesc, seqlen, xdesc)
  size = Csize_t[0]
  @check ccall((:cudnnGetRNNTrainingReserveSize,libcudnn), cudnnStatus_t, (Ptr{Nothing}, Ptr{Nothing}, Cint, Ptr{Ptr{Nothing}}, Ptr{Csize_t}),
    handle(), r, seqlen, xdesc, size)
  return Int(size[])
end

function cudnnRNNForward(rnn::RNNDesc{T}, seqlen, xd, x, hd, h, cd, c, wd, w, yd, y, hod, ho, cod, co,
                         workspace, reserve=nothing) where T
  if reserve == nothing
    @check ccall((:cudnnRNNForwardInference, libcudnn), cudnnStatus_t,
                 (Ptr{Nothing}, Ptr{Nothing}, Cint,
                  Ptr{Ptr{Nothing}}, CuPtr{T}, Ptr{Nothing}, CuPtr{T}, Ptr{Nothing}, CuPtr{T},
                  Ptr{Nothing}, CuPtr{T}, Ptr{Ptr{Nothing}}, CuPtr{T}, Ptr{Nothing}, CuPtr{T},
                  Ptr{Nothing}, CuPtr{T},
                  CuPtr{Nothing}, Csize_t),
                 handle(), rnn, seqlen,
                 xd, x, hd, h, cd, c, wd, w, yd, y, hod, ho, cod, co,
                 workspace, length(workspace))
  else
    @check ccall((:cudnnRNNForwardTraining, libcudnn), cudnnStatus_t,
                 (Ptr{Nothing}, Ptr{Nothing}, Cint,
                  Ptr{Ptr{Nothing}}, CuPtr{T}, Ptr{Nothing}, CuPtr{T}, Ptr{Nothing}, CuPtr{T}, Ptr{Nothing}, CuPtr{T}, Ptr{Ptr{Nothing}}, CuPtr{T}, Ptr{Nothing}, CuPtr{T}, Ptr{Nothing}, CuPtr{T},
                  CuPtr{Nothing}, Csize_t, CuPtr{Nothing}, Csize_t),
                 handle(), rnn, seqlen,
                 xd, x, hd, h, cd, c, wd, w, yd, y, hod, ho, cod, co,
                 workspace, length(workspace), reserve, length(reserve))
  end
end

xDesc(x) = [TensorDesc(eltype(x), (1, size(x, 1), size(x, 2)))]

hDesc(h::Nothing) = C_NULL, CU_NULL
hDesc(x::Integer) = (@assert x == 0; hDesc(nothing))
function hDesc(h::CuArray)
  TensorDesc(eltype(h), (size(h, 1), size(h, 2), 1)), h
end

# TODO: can we just manipulate strides here?
# TODO: should use repmat, but this isn't implemented.
hBatch(x::AbstractVector, h::CuVector) = h
hBatch(x::AbstractMatrix, h::CuVector) = h .* CuArrays.ones(1, size(x, 2))
hBatch(x::AbstractMatrix, h::CuMatrix) = h .* CuArrays.ones(1, size(h,2) == 1 ? size(x,2) : 1)

function forward(rnn::RNNDesc{T}, x::CuArray{T}, h_::CuArray{T}, c_ = nothing, train = Val{false}) where T
  h = hBatch(x, h_)
  c = c_ == nothing ? nothing : hBatch(x, c_)
  @assert size(x, 1) == rnn.input
  @assert size(h, 1) == rnn.hidden
  @assert size(x, 2) == size(h, 2)
  seqLength = 1
  xdesc = xDesc(x)
  y = x isa AbstractVector ? similar(x, rnn.hidden) : similar(x, rnn.hidden, size(x, 2))
  ho = similar(h)
  ydesc = xDesc(y)
  workspace = getworkspace(rnn, seqLength, xdesc)
  reserve = train == Val{true} ?
    CuVector{UInt8}(undef, rnnTrainingReserveSize(rnn, seqLength, xdesc)) :
    nothing
  co = c == nothing ? c : similar(c)
  cudnnRNNForward(rnn, seqLength,
                  xdesc, x,
                  hDesc(h)...,
                  hDesc(c)...,
                  FilterDesc(T, (1, 1, length(rnn.params))), rnn.params,
                  ydesc, y,
                  hDesc(ho)...,
                  hDesc(co)...,
                  workspace, reserve)
  result = c == nothing ? (y, ho) : (y, ho, co)
  return train == Val{true} ? (reserve, result) : result
end

forwardTrain(rnn::RNNDesc{T}, x::CuArray{T}, h::CuArray{T}, c = nothing) where T =
  forward(rnn, x, h, c, Val{true})

function cudnnRNNBackwardData(rnn::RNNDesc{T}, seqlen, yd, y, dyd, dy, dhod, dho, dcod, dco,
                              wd, w, hd, h, cd, c, dxd, dx, dhd, dh, dcd, dc, ws, rs) where T
  @check ccall((:cudnnRNNBackwardData,libcudnn),cudnnStatus_t,
               (Ptr{Nothing}, Ptr{Nothing}, Cint,
                Ptr{Ptr{Nothing}}, CuPtr{T}, Ptr{Ptr{Nothing}}, CuPtr{T}, Ptr{Nothing}, CuPtr{T},
                Ptr{Nothing}, CuPtr{T}, Ptr{Nothing}, CuPtr{T}, Ptr{Nothing}, CuPtr{T}, Ptr{Nothing},
                CuPtr{T}, Ptr{Ptr{Nothing}}, CuPtr{T}, Ptr{Nothing}, CuPtr{T}, Ptr{Nothing}, CuPtr{T},
                CuPtr{Nothing}, Csize_t, CuPtr{Nothing}, Csize_t),
               handle(), rnn, seqlen, yd, y, dyd, dy, dhod, dho, dcod, dco,
               wd, w, hd, h, cd, c, dxd, dx, dhd, dh, dcd, dc, ws, length(ws), rs, length(rs))
end

function backwardData(rnn::RNNDesc{T}, y, dy_, dho, dco, h, c, reserve) where T
  # Same as above, any more efficient way?
  dy = dy_ isa Integer ? zero(y) : dy_
  yd = xDesc(y)
  dx = y isa AbstractVector ? similar(dy, rnn.input) : similar(dy, rnn.input, size(dy, 2))
  dh = similar(h)
  dc = c == nothing ? nothing : similar(c)
  cudnnRNNBackwardData(rnn, 1,
    yd, y, yd, dy, hDesc(dho)..., hDesc(dco)...,
    FilterDesc(T, (1, 1, length(rnn.params))), rnn.params,
    hDesc(h)..., hDesc(c)..., xDesc(dx), dx, hDesc(dh)..., hDesc(dc)...,
    workspace[], reserve)
  return c == nothing ? (dx, dh) : (dx, dh, dc)
end

backwardData(rnn, y, dy, dho, hx, reserve) =
  backwardData(rnn, y, dy, dho, nothing, hx, nothing, reserve)

function cudnnRNNBackwardWeights(rnn::RNNDesc{T}, seqlen, xd, x, hd, h, yd, y, dwd, dw,
                                 workspace, reserve) where T
  @check ccall((:cudnnRNNBackwardWeights,libcudnn), cudnnStatus_t,
               (Ptr{Nothing}, Ptr{Nothing}, Cint,  # handle, rnnDesc, seqLength
                Ptr{Ptr{Nothing}}, CuPtr{T}, #x
                Ptr{Nothing}, CuPtr{T}, #hx
                Ptr{Ptr{Nothing}}, CuPtr{T}, #y
                CuPtr{Nothing}, Csize_t, #ws
                Ptr{Nothing}, CuPtr{T}, #dw
                CuPtr{Nothing}, Csize_t), #rs
               handle(), rnn, seqlen, xd, x, hd, h, yd, y,
               workspace, length(workspace), dwd, dw, reserve, length(reserve))
end

function backwardWeights(rnn::RNNDesc{T}, x, h, y, reserve) where T
  dw = zero(rnn.params)
  cudnnRNNBackwardWeights(rnn, 1,
    xDesc(x), x, hDesc(h)..., xDesc(y), y,
    FilterDesc(T, (1, 1, length(dw))), dw,
    workspace[], reserve)
  return params(dw, rnn.input, rnn.hidden, ngates(rnn))
end

# Interface

import ..Flux: Flux, relu
<<<<<<< HEAD
using .CuArrays.CUDAnative
using .CuArrays: @cuindex, cudims
=======
import ..Tracker: TrackedArray
using CuArrays.CUDAnative
using CuArrays: @cuindex, cudims
>>>>>>> 3c1ac846

function LinearAlgebra.copy_transpose!(dst::CuArray, src::CuArray)
  function kernel(dst, src)
    I = @cuindex dst
    dst[I...] = src[reverse(I)...]
    return
  end
  blk, thr = cudims(dst)
  @cuda blocks=blk threads=thr kernel(dst, src)
  return dst
end

CuRNN{T} = Flux.RNNCell{<:Union{typeof(tanh),typeof(relu)},<:CuArray{T,2},<:CuArray{T,1}}
CuGRU{T} = Flux.GRUCell{<:CuArray{T,2},<:CuArray{T,1}}
CuLSTM{T} = Flux.LSTMCell{<:CuArray{T,2},<:CuArray{T,1}}
CuRNNs{T} = Union{CuRNN{T},CuGRU{T},CuLSTM{T}}

function copyparams!(m::CuRNNs, d::RNNDesc)
  Wi, Wh = d.weights
  copy_transpose!(Wi, m.Wi)
  copy_transpose!(Wh, m.Wh)
  copy_transpose!(d.bias, m.b)
  return
end

function RNNDesc(m::CuRNNs{T}) where T
  h, i = length(m.h), size(m.Wi, 2)
  mode = m isa CuRNN ?
    (m.σ == tanh ? RNN_TANH : RNN_RELU) :
    m isa CuGRU ? GRU : LSTM
  r = RNNDesc{T}(mode, i, h)
  return r
end

const descs = WeakKeyDict()

function desc(rnn)
  d = haskey(descs, rnn) ? descs[rnn] : (descs[rnn] = RNNDesc(rnn))
  copyparams!(rnn, d)
  return d
end

using ..Flux: @adjoint

function (m::CuRNN{T})(h::CuArray{T}, x::CuArray{T}) where T <: Union{Float32,Float64}
  y, h′ = forward(desc(m), x, h)
  return h′, y
end

function (m::CuGRU{T})(h::CuArray{T}, x::CuArray{T}) where T <: Union{Float32,Float64}
  y, h′ = forward(desc(m), x, h)
  return h′, y
end

function (m::CuLSTM{T})(h::NTuple{2,CuArray{T}}, x::CuArray{T}) where T <: Union{Float32,Float64}
  y, h′, c′ = forward(desc(m), x, h[1], h[2])
  return (h′, c′), y
end

(m::CuRNN{T})(h::CuArray{T}, x) where T <: Union{Float32,Float64} = m(h, CuArray{T}(x))
(m::CuGRU{T})(h::CuArray{T}, x) where T <: Union{Float32,Float64} = m(h, CuArray{T}(x))
(m::CuLSTM{T})(h::NTuple{2,CuArray{T}}, x) where T <: Union{Float32,Float64} = m(h, CuArray{T}(x))

trim(x, Δ) = reshape(Δ, ntuple(i -> size(Δ, i), Val(ndims(x))))

unbroadcast(x::AbstractArray, Δ) =
  size(x) == size(Δ) ? Δ :
  length(x) == length(Δ) ? trim(x, Δ) :
    trim(x, sum(Δ, dims = ntuple(i -> size(x, i) == 1 ? i : ndims(Δ)+1, Val(ndims(Δ)))))

for RNN in (CuRNN, CuGRU)
  @eval @adjoint function (m::$RNN{T})(h::CuArray{T}, x::CuArray{T}) where T <: Union{Float32,Float64}
    reserve, (y, ho) = forwardTrain(desc(m), x, h)
    (ho, y), function (Δ)
      dho, dy = Δ
      h_ = hBatch(x, h)
      dx, dh = backwardData(descs[m], y, dy, dho, h_, reserve)
      (dWi, dWh), db = backwardWeights(descs[m], x, h_, y, reserve)
      dm = Ref{Any}((σ=nothing,Wi=transpose(dWi),Wh=transpose(dWh),b=db,h=nothing))
      (dm, unbroadcast(h, dh), dx)
    end
  end
end

@adjoint function (m::CuLSTM)((h, c)::Tuple{CuArray{T},CuArray{T}}, x::CuArray{T}) where T <: Union{Float32,Float64}
  reserve, (y, ho, co) = forwardTrain(desc(m), x, h, c)
  ((ho, co), y), function (Δ)
    dhc, dy = Δ
    dho, dco = dhc === nothing ? (nothing, nothing) : dhc
    h_ = hBatch(x, h)
    c_ = hBatch(x, c)
    dx, dh, dc = backwardData(descs[m], y, dy, dho, dco, h_, c_, reserve)
    (dWi, dWh), db = backwardWeights(descs[m], x, h_, y, reserve)
    dm = Ref{Any}((Wi=transpose(dWi),Wh=transpose(dWh),b=db,h=nothing,c=nothing))
    (dm, (unbroadcast(h, dh), unbroadcast(c, dc)), dx)
  end
end<|MERGE_RESOLUTION|>--- conflicted
+++ resolved
@@ -225,14 +225,8 @@
 # Interface
 
 import ..Flux: Flux, relu
-<<<<<<< HEAD
-using .CuArrays.CUDAnative
-using .CuArrays: @cuindex, cudims
-=======
-import ..Tracker: TrackedArray
 using CuArrays.CUDAnative
 using CuArrays: @cuindex, cudims
->>>>>>> 3c1ac846
 
 function LinearAlgebra.copy_transpose!(dst::CuArray, src::CuArray)
   function kernel(dst, src)
