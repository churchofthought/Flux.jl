--- conflicted
+++ resolved
@@ -7,13 +7,8 @@
 using Juno, Requires
 using Lazy: @forward
 
-<<<<<<< HEAD
 export Chain, Dense, RNN, LSTM, GRU, Dropout, LayerNorm,
-  SGD, ADAM, Momentum, Nesterov,
-=======
-export Chain, Dense, RNN, LSTM, Dropout, LayerNorm,
   SGD, ADAM, Momentum, Nesterov, AMSGrad,
->>>>>>> e01c706e
   param, params, mapleaves
 
 using NNlib
